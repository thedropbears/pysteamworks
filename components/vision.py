--- conflicted
+++ resolved
@@ -1,14 +1,5 @@
-<<<<<<< HEAD
-import multiprocessing.sharedctypes
+import math
 
-import numpy as np
-import cv2
-import hal
-import math
-from networktables import NetworkTable
-
-=======
->>>>>>> a966c4ab
 from magicbot import tunable
 from wpilib import CameraServer
 
@@ -16,25 +7,15 @@
 class Vision:
     k = tunable(0.5, doc='Weighting of the previous smoothed_x.')
 
-<<<<<<< HEAD
     horizontal_fov = 61 * math.pi/180
 
-    def __init__(self):
-        self._data_array = multiprocessing.sharedctypes.RawArray("d", [0.0, 0.0])
-=======
     x = tunable(0.0, doc='The centre of the vision target, in the interval [-1.0, 1.0].')
     time = tunable(0, doc='Timestamp of when x was last updated by the vision loop.')
->>>>>>> a966c4ab
 
     smoothed_x = tunable(0.0, doc='Weighted average of x.')
 
-<<<<<<< HEAD
-        self.smoothed_x = 0.0
-        self.sd = NetworkTable.getTable('SmartDashboard')
-=======
     def __init__(self):
         CameraServer.launch('vision.py:loop')
->>>>>>> a966c4ab
 
     def setup(self):
         """Run just after createObjects.
@@ -52,87 +33,8 @@
 
     def execute(self):
         """Run at the end of the control loop"""
-<<<<<<< HEAD
         self.smoothed_x = (1 - self.k) * self.x + self.k * self.smoothed_x
-        self.sd.putNumber("vision_x", self.x)
 
     def derive_vision_angle(self):
         "Calculate the camera's angle relative to the vision targets"
-        return -(self.horizontal_fov/2 * (self.smoothed_x))
-
-    @property
-    def x(self):
-        return self._data_array[0]
-
-    @property
-    def time(self):
-        return self._data_array[1]
-
-
-def vision_loop(data_array):
-    import cscore as cs
-
-    width = 320
-    height = 240
-    fps = 25
-    videomode = cs.VideoMode.PixelFormat.kMJPEG, width, height, fps
-
-    camera = cs.UsbCamera("usbcam", 0)
-    camera.setVideoMode(*videomode)
-
-    camMjpegServer = cs.MjpegServer("httpserver", 8082)
-    camMjpegServer.setSource(camera)
-
-    cvsink = cs.CvSink("cvsink")
-    cvsink.setSource(camera)
-
-    cvSource = cs.CvSource("cvsource", *videomode)
-    cvmjpegServer = cs.MjpegServer("cvhttpserver", 8083)
-    cvmjpegServer.setSource(cvSource)
-
-    #Setting the exposure.
-    camera.setExposureManual(0)
-
-    # Images are big. Preallocate an array to fill the image with.
-    frame = np.zeros(shape=(height, width, 3), dtype=np.uint8)
-
-    while True:
-        time, frame = cvsink.grabFrame(frame)
-        if time == 0:
-            # We got an error; report it through the output stream.
-            cvSource.notifyError(cvsink.getError())
-        else:
-            x, img, masked_ratio = find_target(frame)
-            if masked_ratio > MIN_MASKED_RATIO:
-                loc = int((x+1) * width // 2)
-                cv2.line(img, (loc, 60), (loc, 180), (255, 255, 0), thickness=2, lineType=8, shift=0)
-                data_array[0] = x
-                data_array[1] = time
-            cvSource.putFrame(img)
-
-def find_target(img, lower=np.array([110/2, 50, 50]), upper=np.array([155/2, 255, 255])):
-
-    #Converting from RGB to HSV.
-    hsv = cv2.cvtColor(img, cv2.COLOR_BGR2HSV)
-
-    #Making the mask.
-    mask = cv2.inRange(hsv, lower, upper)
-
-    #Combining the mask with the frame
-    res = cv2.bitwise_and(img, img, mask=mask)
-
-    height, width = mask.shape
-    masked_pixels = mask.sum()
-    masked_ratio = masked_pixels / (height*width)
-
-    if masked_ratio > MIN_MASKED_RATIO:
-        X, Y = np.meshgrid(range(0, width), range(0, height))
-        x_coord = int((X * mask).sum() / masked_pixels)
-    else:
-        return None, res, masked_ratio
-
-    pos = 2 * x_coord / width - 1
-    return pos, res, masked_ratio
-=======
-        self.smoothed_x = (1 - self.k) * self.x + self.k * self.smoothed_x
->>>>>>> a966c4ab
+        return -(self.horizontal_fov/2 * (self.smoothed_x))